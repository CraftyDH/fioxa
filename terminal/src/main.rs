--- conflicted
+++ resolved
@@ -3,15 +3,8 @@
 #![feature(error_in_core)]
 
 use kernel_userspace::{
-<<<<<<< HEAD
     ids::ServiceID,
     service::{get_public_service_id, ServiceMessageType},
-=======
-    elf::spawn_elf_process,
-    fs::{self, add_path, get_disks, read_file_sector, read_full_file, StatResponse},
-    ids::ServiceID,
-    service::get_public_service_id,
->>>>>>> ef764f3a
     syscall::{exit, receive_service_message_blocking, service_subscribe},
 };
 use terminal::script::{execute, Environment};
@@ -145,160 +138,10 @@
             }
         }
 
-<<<<<<< HEAD
         curr_line.push('\n');
         match execute(&curr_line, &mut env) {
             Ok(_) => {}
             Err(error) => println!("{}", error.to_string()),
-=======
-        let (command, rest) = curr_line
-            .trim()
-            .split_once(' ')
-            .unwrap_or((curr_line.as_str(), ""));
-        match command {
-            "" => (),
-            "pwd" => println!("{}", cwd.to_string()),
-            "echo" => {
-                print!("ECHO!");
-            }
-            "disk" => {
-                let c = rest.trim();
-                let c = c.chars().next();
-                if let Some(chr) = c {
-                    if let Some(n) = chr.to_digit(10) {
-                        match fs::stat(fs_sid, n as usize, "/", &mut buffer) {
-                            Ok(StatResponse::File(_)) => println!("cd: cannot cd into a file"),
-                            Ok(StatResponse::Folder(_)) => {
-                                partiton_id = n.into();
-                            }
-                            Err(e) => println!("cd: fs error: {e:?}"),
-                        };
-
-                        continue;
-                    }
-                }
-
-                println!("Drives:");
-                for part in get_disks(fs_sid, &mut buffer).unwrap().iter() {
-                    println!("{}:", part)
-                }
-            }
-            "ls" => {
-                let path = add_path(&cwd, rest);
-
-                match fs::stat(fs_sid, partiton_id as usize, path.as_str(), &mut buffer) {
-                    Ok(StatResponse::File(_)) => println!("This is a file"),
-                    Ok(StatResponse::Folder(c)) => {
-                        for child in c.children {
-                            println!("{child}")
-                        }
-                    }
-                    Err(e) => println!("Error: {e:?}"),
-                };
-            }
-            "cd" => cwd = add_path(&cwd, rest),
-            "cat" => {
-                for file in rest.split_ascii_whitespace() {
-                    let path = add_path(&cwd, file);
-
-                    let file =
-                        match fs::stat(fs_sid, partiton_id as usize, path.as_str(), &mut buffer) {
-                            Ok(StatResponse::File(f)) => f,
-                            Ok(StatResponse::Folder(_)) => {
-                                println!("Not a file");
-                                continue;
-                            }
-                            Err(e) => {
-                                println!("Error: {e:?}");
-                                break;
-                            }
-                        };
-
-                    for i in 0..file.file_size / 512 {
-                        let sect = match read_file_sector(
-                            fs_sid,
-                            partiton_id as usize,
-                            file.node_id,
-                            i as u32,
-                            &mut file_buffer,
-                        ) {
-                            Ok(s) => s,
-                            Err(e) => {
-                                println!("Error: {e:?}");
-                                break;
-                            }
-                        };
-                        if let Some(data) = sect {
-                            print!("{}", String::from_utf8_lossy(data))
-                        } else {
-                            print!("Error reading");
-                            break;
-                        }
-                    }
-                }
-            }
-            "exec" => {
-                let (prog, args) = rest.split_once(' ').unwrap_or((rest, ""));
-
-                let path = add_path(&cwd, prog);
-
-                let stat = fs::stat(fs_sid, partiton_id as usize, path.as_str(), &mut buffer);
-
-                let file = match stat {
-                    Ok(StatResponse::File(f)) => f,
-                    Ok(StatResponse::Folder(_)) => {
-                        println!("Not a file");
-                        continue;
-                    }
-                    Err(e) => {
-                        println!("Error: {e:?}");
-                        continue;
-                    }
-                };
-                println!("READING...");
-                let contents = match read_full_file(
-                    fs_sid,
-                    partiton_id as usize,
-                    file.node_id,
-                    &mut file_buffer,
-                ) {
-                    Ok(Some(c)) => c,
-                    Ok(None) => {
-                        println!("Failed to read file");
-                        continue;
-                    }
-                    Err(e) => {
-                        println!("Error: {e:?}");
-                        continue;
-                    }
-                };
-
-                println!("SPAWNING...");
-
-                let pid = spawn_elf_process(elf_loader_sid, contents, args.as_bytes(), &mut buffer);
-
-                match pid {
-                    Ok(_) => (),
-                    Err(err) => println!("Error spawning: `{err}`"),
-                }
-
-                // let pid = load_elf(&contents_buffer.data, args.as_bytes());
-                // while TASKMANAGER.lock().processes.contains_key(&pid) {
-                //     yield_now();
-                // }
-            }
-            // "uptime" => {
-            //     let mut uptime = time::uptime() / 1000;
-            //     let seconds = uptime % 60;
-            //     uptime /= 60;
-            //     let minutes = uptime % 60;
-            //     uptime /= 60;
-            //     println!("Up: {:02}:{:02}:{:02}", uptime, minutes, seconds)
-            // }
-            _ => {
-                println!("{command}: command not found")
-            }
->>>>>>> ef764f3a
         }
     }
 }