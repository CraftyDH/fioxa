--- conflicted
+++ resolved
@@ -61,11 +61,9 @@
     NoSuchService,
     #[error("TODO")]
     NotYourPID,
-<<<<<<< HEAD
     #[error("TODO")]
-=======
     TargetNotExists,
->>>>>>> e6b2ef78
+    #[error("TODO")]
     FailedToDecodeResponse,
 }
 
